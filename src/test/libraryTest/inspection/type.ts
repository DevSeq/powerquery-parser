// Copyright (c) Microsoft Corporation.
// Licensed under the MIT license.

import "mocha";
import { Inspection } from "../../..";
import { ResultUtils } from "../../../common";
import { Position, ScopeTypeByKey, TriedScopeType } from "../../../inspection";
import { ActiveNode, ActiveNodeUtils } from "../../../inspection/activeNode";
import { Ast } from "../../../language";
import { NodeIdMap, ParseContext } from "../../../parser";
import { CommonSettings, DefaultSettings } from "../../../settings";
import { Type } from "../../../type";
import { expectDeepEqual, expectParseErr, expectParseOk, expectTextWithPosition } from "../../common";

type AbridgedScopeType = Type.TType;

function expectScopeTypeOk(
    settings: CommonSettings,
    nodeIdMapCollection: NodeIdMap.Collection,
    leafNodeIds: ReadonlyArray<number>,
    position: Position,
): ScopeTypeByKey {
    const maybeActiveNode: ActiveNode | undefined = ActiveNodeUtils.maybeActiveNode(
        nodeIdMapCollection,
        leafNodeIds,
        position,
    );
    if (!(maybeActiveNode !== undefined)) {
        throw new Error(`AssertedFailed: maybeActiveNode !== undefined`);
    }
    const activeNode: ActiveNode = maybeActiveNode;

    const triedScope: Inspection.TriedScope = Inspection.tryScope(
        settings,
        nodeIdMapCollection,
        leafNodeIds,
        activeNode.ancestry,
        undefined,
    );
    if (!ResultUtils.isOk(triedScope)) {
        throw new Error(`AssertFailed: ResultUtils.isOk(triedScope) - ${triedScope.error}`);
    }

    const triedScopeType: TriedScopeType = Inspection.tryScopeTypeForRoot(
        settings,
        nodeIdMapCollection,
        leafNodeIds,
        triedScope.value,
        activeNode.ancestry,
        undefined,
    );
    if (!ResultUtils.isOk(triedScopeType)) {
        throw new Error(`AssertFailed: ResultUtils.isOk(triedScopeType) - ${triedScopeType.error}`);
    }

    return triedScopeType.value;
}

function actualFactoryFn(inspected: ScopeTypeByKey): Type.TType {
    const maybeBar: Type.TType | undefined = inspected.get("__bar");
    if (!(maybeBar !== undefined)) {
        throw new Error(`AssertFailed: maybebar !== undefined`);
    }

    return maybeBar;
}

function wrapExpression(expression: string): string {
    return `let __foo = |__bar, __bar = ${expression} in _`;
}

function expectParseOkTypeOk(expression: string, expected: AbridgedScopeType): void {
    const [text, position]: [string, Inspection.Position] = expectTextWithPosition(wrapExpression(expression));
<<<<<<< HEAD
    const parseOk: ParseOk<IParserState> = expectParseOk(DefaultSettings, text);
    const scopeTypeMap: ScopeTypeByKey = expectTypeOk(
=======
    const contextState: ParseContext.State = expectParseOk(DefaultSettings, text).state.contextState;
    const scopeTypeMap: ScopeTypeMap = expectTypeOk(
>>>>>>> bdda560d
        DefaultSettings,
        contextState.nodeIdMapCollection,
        contextState.leafNodeIds,
        position,
    );
    expectDeepEqual(scopeTypeMap, expected, actualFactoryFn);
}

function expectParseErrTypeOk(expression: string, expected: AbridgedScopeType): void {
    const [text, position]: [string, Inspection.Position] = expectTextWithPosition(wrapExpression(expression));
<<<<<<< HEAD
    const parseErr: ParseError.ParseError<IParserState> = expectParseErr(DefaultSettings, text);
    const scopeTypeMap: ScopeTypeByKey = expectTypeOk(
=======
    const contextState: ParseContext.State = expectParseErr(DefaultSettings, text).state.contextState;
    const scopeTypeMap: ScopeTypeMap = expectTypeOk(
>>>>>>> bdda560d
        DefaultSettings,
        contextState.nodeIdMapCollection,
        contextState.leafNodeIds,
        position,
    );
    expectDeepEqual(scopeTypeMap, expected, actualFactoryFn);
}

function expectTypeOk(
    settings: CommonSettings,
    nodeIdMapCollection: NodeIdMap.Collection,
    leafNodeIds: ReadonlyArray<number>,
    position: Position,
): ScopeTypeByKey {
    return expectScopeTypeOk(settings, nodeIdMapCollection, leafNodeIds, position);
}

function expectSimpleExpressionType(expression: string, kind: Type.TypeKind, isNullable: boolean): void {
    const expected: Type.TType = {
        kind,
        maybeExtendedKind: undefined,
        isNullable,
    };
    expectParseOkTypeOk(expression, expected);
}

describe(`Inspection - Scope - Type`, () => {
    describe("BinOpExpression", () => {
        it(`1 + 1`, () => {
            expectSimpleExpressionType(`1 + 1`, Type.TypeKind.Number, false);
        });

        it(`true and false`, () => {
            expectSimpleExpressionType(`true and false`, Type.TypeKind.Logical, false);
        });

        it(`"hello" & "world"`, () => {
            expectSimpleExpressionType(`"hello" & "world"`, Type.TypeKind.Text, false);
        });

        it(`true + 1`, () => {
            expectSimpleExpressionType(`true + 1`, Type.TypeKind.None, false);
        });
    });

    describe(`${Ast.NodeKind.IdentifierExpression}`, () => {
        it(`let x = true in x`, () => {
            expectSimpleExpressionType("let x = true in x", Type.TypeKind.Logical, false);
        });

        it(`let x = 1 in x`, () => {
            expectSimpleExpressionType("let x = 1 in x", Type.TypeKind.Number, false);
        });
    });

    describe(`${Ast.NodeKind.LiteralExpression}`, () => {
        it(`true`, () => {
            expectSimpleExpressionType("true", Type.TypeKind.Logical, false);
        });

        it(`false`, () => {
            expectSimpleExpressionType("false", Type.TypeKind.Logical, false);
        });

        it(`1`, () => {
            expectSimpleExpressionType("1", Type.TypeKind.Number, false);
        });

        it(`null`, () => {
            expectSimpleExpressionType("null", Type.TypeKind.Null, true);
        });

        it(`{}`, () => {
            expectSimpleExpressionType("{}", Type.TypeKind.List, false);
        });

        it(`[]`, () => {
            const expression: string = `[]`;
            const expected: Type.TType = {
                kind: Type.TypeKind.Record,
                maybeExtendedKind: Type.ExtendedTypeKind.DefinedRecordExpression,
                isNullable: false,
                fields: new Map(),
            };
            expectParseOkTypeOk(expression, expected);
        });
    });

    describe(`${Ast.NodeKind.IfExpression}`, () => {
        it(`if true then 1 else false`, () => {
            const expression: string = `if true then 1 else false`;
            const expected: Type.TType = {
                kind: Type.TypeKind.Any,
                maybeExtendedKind: Type.ExtendedTypeKind.AnyUnion,
                isNullable: false,
                unionedTypePairs: [
                    {
                        kind: Type.TypeKind.Number,
                        maybeExtendedKind: undefined,
                        isNullable: false,
                    },
                    {
                        kind: Type.TypeKind.Logical,
                        maybeExtendedKind: undefined,
                        isNullable: false,
                    },
                ],
            };
            expectParseOkTypeOk(expression, expected);
        });

        it(`if if true then true else false then 1 else 0`, () => {
            const expression: string = `if if true then true else false then 1 else ""`;
            const expected: AbridgedScopeType = {
                kind: Type.TypeKind.Any,
                maybeExtendedKind: Type.ExtendedTypeKind.AnyUnion,
                isNullable: false,
                unionedTypePairs: [
                    {
                        kind: Type.TypeKind.Number,
                        maybeExtendedKind: undefined,
                        isNullable: false,
                    },
                    {
                        kind: Type.TypeKind.Text,
                        maybeExtendedKind: undefined,
                        isNullable: false,
                    },
                ],
            };
            expectParseOkTypeOk(expression, expected);
        });

        it(`if`, () => {
            const expression: string = `if`;
            const expected: AbridgedScopeType = {
                kind: Type.TypeKind.None,
                maybeExtendedKind: undefined,
                isNullable: false,
            };
            expectParseErrTypeOk(expression, expected);
        });

        it(`if true then 1`, () => {
            const expression: string = `if true then 1`;
            const expected: AbridgedScopeType = {
                kind: Type.TypeKind.Any,
                maybeExtendedKind: Type.ExtendedTypeKind.AnyUnion,
                isNullable: false,
                unionedTypePairs: [
                    {
                        kind: Type.TypeKind.Number,
                        maybeExtendedKind: undefined,
                        isNullable: false,
                    },
                    {
                        kind: Type.TypeKind.Unknown,
                        maybeExtendedKind: undefined,
                        isNullable: false,
                    },
                ],
            };
            expectParseErrTypeOk(expression, expected);
        });
    });

    describe(`${Ast.NodeKind.RecordExpression}`, () => {
        it(`[foo=1] & [bar=2]`, () => {
            const expression: string = `[foo=1] & [bar=2]`;
            const expected: AbridgedScopeType = {
                kind: Type.TypeKind.Record,
                maybeExtendedKind: Type.ExtendedTypeKind.DefinedRecordExpression,
                isNullable: false,
                fields: new Map([
                    [
                        "foo",
                        {
                            kind: Type.TypeKind.Number,
                            maybeExtendedKind: undefined,
                            isNullable: false,
                        },
                    ],
                    [
                        "bar",
                        {
                            kind: Type.TypeKind.Number,
                            maybeExtendedKind: undefined,
                            isNullable: false,
                        },
                    ],
                ]),
            };
            expectParseOkTypeOk(expression, expected);
        });

        it(`[] & [bar=2]`, () => {
            const expression: string = `[] & [bar=2]`;
            const expected: AbridgedScopeType = {
                kind: Type.TypeKind.Record,
                maybeExtendedKind: Type.ExtendedTypeKind.DefinedRecordExpression,
                isNullable: false,
                fields: new Map([
                    [
                        "bar",
                        {
                            kind: Type.TypeKind.Number,
                            maybeExtendedKind: undefined,
                            isNullable: false,
                        },
                    ],
                ]),
            };
            expectParseOkTypeOk(expression, expected);
        });

        it(`[foo=1] & []`, () => {
            const expression: string = `[foo=1] & []`;
            const expected: AbridgedScopeType = {
                kind: Type.TypeKind.Record,
                maybeExtendedKind: Type.ExtendedTypeKind.DefinedRecordExpression,
                isNullable: false,
                fields: new Map([
                    [
                        "foo",
                        {
                            kind: Type.TypeKind.Number,
                            maybeExtendedKind: undefined,
                            isNullable: false,
                        },
                    ],
                ]),
            };
            expectParseOkTypeOk(expression, expected);
        });

        it(`[foo=1] & [foo=""]`, () => {
            const expression: string = `[foo=1] & [foo=""]`;
            const expected: AbridgedScopeType = {
                kind: Type.TypeKind.Record,
                maybeExtendedKind: Type.ExtendedTypeKind.DefinedRecordExpression,
                isNullable: false,
                fields: new Map([
                    [
                        "foo",
                        {
                            kind: Type.TypeKind.Text,
                            maybeExtendedKind: undefined,
                            isNullable: false,
                        },
                    ],
                ]),
            };
            expectParseOkTypeOk(expression, expected);
        });
    });

    describe(`${Ast.NodeKind.RecursivePrimaryExpression}`, () => {
        it(`let foo = (x as number) as number => if x > 0 then @foo(x - 1) else 0 in foo(0)`, () => {
            expectSimpleExpressionType(
                "let foo = (x as number) as number => if x > 0 then @foo(x - 1) else 0 in foo(0)",
                Type.TypeKind.Number,
                false,
            );
        });

        it(`let foo = (x as number) => if x > 0 then @foo(x - 1) else 0 in foo(0)`, () => {
            expectSimpleExpressionType(
                "let foo = (x as number) => if x > 0 then @foo(x - 1) else 0 in foo(0)",
                Type.TypeKind.Any,
                true,
            );
        });

        it(`WIP let x = () as function => () as number => 1 in x()()`, () => {
            expectSimpleExpressionType(
                "let x = () as function => () as number => 1 in x()()",
                Type.TypeKind.Number,
                false,
            );
        });
    });

    describe(`${Ast.NodeKind.UnaryExpression}`, () => {
        it(`+1`, () => {
            expectSimpleExpressionType(`+1`, Type.TypeKind.Number, false);
        });

        it(`-1`, () => {
            expectSimpleExpressionType(`-1`, Type.TypeKind.Number, false);
        });

        it(`not true`, () => {
            expectSimpleExpressionType(`not true`, Type.TypeKind.Logical, false);
        });

        it(`not false`, () => {
            expectSimpleExpressionType(`not false`, Type.TypeKind.Logical, false);
        });

        it(`not 1`, () => {
            expectSimpleExpressionType(`not 1`, Type.TypeKind.None, false);
        });

        it(`+true`, () => {
            expectSimpleExpressionType(`+true`, Type.TypeKind.None, false);
        });
    });
});<|MERGE_RESOLUTION|>--- conflicted
+++ resolved
@@ -7,7 +7,7 @@
 import { Position, ScopeTypeByKey, TriedScopeType } from "../../../inspection";
 import { ActiveNode, ActiveNodeUtils } from "../../../inspection/activeNode";
 import { Ast } from "../../../language";
-import { NodeIdMap, ParseContext } from "../../../parser";
+import { IParserState, NodeIdMap, ParseError, ParseOk } from "../../../parser";
 import { CommonSettings, DefaultSettings } from "../../../settings";
 import { Type } from "../../../type";
 import { expectDeepEqual, expectParseErr, expectParseOk, expectTextWithPosition } from "../../common";
@@ -71,16 +71,11 @@
 
 function expectParseOkTypeOk(expression: string, expected: AbridgedScopeType): void {
     const [text, position]: [string, Inspection.Position] = expectTextWithPosition(wrapExpression(expression));
-<<<<<<< HEAD
     const parseOk: ParseOk<IParserState> = expectParseOk(DefaultSettings, text);
     const scopeTypeMap: ScopeTypeByKey = expectTypeOk(
-=======
-    const contextState: ParseContext.State = expectParseOk(DefaultSettings, text).state.contextState;
-    const scopeTypeMap: ScopeTypeMap = expectTypeOk(
->>>>>>> bdda560d
         DefaultSettings,
-        contextState.nodeIdMapCollection,
-        contextState.leafNodeIds,
+        parseOk.state.contextState.nodeIdMapCollection,
+        parseOk.state.contextState.leafNodeIds,
         position,
     );
     expectDeepEqual(scopeTypeMap, expected, actualFactoryFn);
@@ -88,16 +83,11 @@
 
 function expectParseErrTypeOk(expression: string, expected: AbridgedScopeType): void {
     const [text, position]: [string, Inspection.Position] = expectTextWithPosition(wrapExpression(expression));
-<<<<<<< HEAD
     const parseErr: ParseError.ParseError<IParserState> = expectParseErr(DefaultSettings, text);
     const scopeTypeMap: ScopeTypeByKey = expectTypeOk(
-=======
-    const contextState: ParseContext.State = expectParseErr(DefaultSettings, text).state.contextState;
-    const scopeTypeMap: ScopeTypeMap = expectTypeOk(
->>>>>>> bdda560d
         DefaultSettings,
-        contextState.nodeIdMapCollection,
-        contextState.leafNodeIds,
+        parseErr.state.contextState.nodeIdMapCollection,
+        parseErr.state.contextState.leafNodeIds,
         position,
     );
     expectDeepEqual(scopeTypeMap, expected, actualFactoryFn);
